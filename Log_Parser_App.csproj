<Project Sdk="Microsoft.NET.Sdk">
    <PropertyGroup>
        <OutputType>WinExe</OutputType>
<Version>0.1.6</Version>
<AssemblyVersion>0.1.6</AssemblyVersion>
<FileVersion>0.1.6</FileVersion>
        <TargetFramework>net9.0</TargetFramework>
        <Nullable>enable</Nullable>
        <BuiltInComInteropSupport>true</BuiltInComInteropSupport>
        <ApplicationManifest>app.manifest</ApplicationManifest>
        <AvaloniaUseCompiledBindingsByDefault>true</AvaloniaUseCompiledBindingsByDefault>
    </PropertyGroup>

    <ItemGroup>
        <AvaloniaResource Include="Assets\**" />
    </ItemGroup>

    <ItemGroup>
        <PackageReference Include="Avalonia" Version="11.2.1" />
        <PackageReference Include="Avalonia.Controls.DataGrid" Version="11.2.1" />
        <PackageReference Include="Avalonia.Desktop" Version="11.2.1" />
        <PackageReference Include="Avalonia.Themes.Fluent" Version="11.2.1" />
        <PackageReference Include="Avalonia.Fonts.Inter" Version="11.2.1" />
        <PackageReference Include="Avalonia.Diagnostics" Version="11.2.1">
            <IncludeAssets Condition="'$(Configuration)' != 'Debug'">None</IncludeAssets>
            <PrivateAssets Condition="'$(Configuration)' != 'Debug'">All</PrivateAssets>
        </PackageReference>
        <PackageReference Include="CommunityToolkit.Mvvm" Version="8.2.1" />
        <PackageReference Include="LiveChartsCore.SkiaSharpView.Avalonia" Version="2.0.0-rc3" />
        <PackageReference Include="Microsoft.Extensions.DependencyInjection" Version="9.0.0" />
        <PackageReference Include="Microsoft.Extensions.Logging" Version="9.0.0" />
        <PackageReference Include="Microsoft.Extensions.Logging.Console" Version="9.0.0" />
        <PackageReference Include="NLog" Version="5.0.0" />
    </ItemGroup>
    <ItemGroup>
      <Content Include=".github\workflows\auto-merge-dev-to-main.yml" />
<<<<<<< HEAD
      <Content Include=".github\workflows\build-bump-sonar-release.yml" />
=======
      <Content Include=".github\workflows\feature-auto-pr.yml" />
>>>>>>> b919ad36
    </ItemGroup>
</Project><|MERGE_RESOLUTION|>--- conflicted
+++ resolved
@@ -34,10 +34,7 @@
     </ItemGroup>
     <ItemGroup>
       <Content Include=".github\workflows\auto-merge-dev-to-main.yml" />
-<<<<<<< HEAD
       <Content Include=".github\workflows\build-bump-sonar-release.yml" />
-=======
       <Content Include=".github\workflows\feature-auto-pr.yml" />
->>>>>>> b919ad36
     </ItemGroup>
 </Project>