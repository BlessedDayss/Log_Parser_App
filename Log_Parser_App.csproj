--- conflicted
+++ resolved
@@ -1,13 +1,9 @@
 <Project Sdk="Microsoft.NET.Sdk">
     <PropertyGroup>
         <OutputType>WinExe</OutputType>
-<<<<<<< HEAD
-        <Version>0.1.6</Version>
-        <AssemblyVersion>0.1.6</AssemblyVersion>
-        <FileVersion>0.1.6</FileVersion>
-=======
-        <Version>0.1.5</Version>
->>>>>>> 741a579f
+<Version>0.1.6</Version>
+<AssemblyVersion>0.1.6</AssemblyVersion>
+<FileVersion>0.1.6</FileVersion>
         <TargetFramework>net9.0</TargetFramework>
         <Nullable>enable</Nullable>
         <BuiltInComInteropSupport>true</BuiltInComInteropSupport>
@@ -37,11 +33,7 @@
         <PackageReference Include="NLog" Version="5.0.0" />
     </ItemGroup>
     <ItemGroup>
-<<<<<<< HEAD
       <Content Include=".github\workflows\auto-merge-dev-to-main.yml" />
-=======
-      <Content Include=".github\workflows\build-bump-sonar-release.yml" />
       <Content Include=".github\workflows\feature-auto-pr.yml" />
->>>>>>> 741a579f
     </ItemGroup>
 </Project>