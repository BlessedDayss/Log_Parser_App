<<<<<<< HEAD
name: Build, Optional Test, SonarCloud Scan, Bump Version, Release EXE
=======
name: Build, Scan with SonarQube and Publish EXE to GitHub Release
>>>>>>> 1a02ac63

on:
  push:
    branches:
      - main
  pull_request:
    branches:
      - main

permissions:
  contents: write
<<<<<<< HEAD
  pull-requests: write
  checks: write
=======
  issues: write
>>>>>>> 1a02ac63

jobs:
  build:
    runs-on: windows-latest

    steps:
      - name: Checkout code
        uses: actions/checkout@v4
        with:
          token: ${{ secrets.GITHUB_TOKEN }}

      - name: Setup .NET
        uses: actions/setup-dotnet@v4
        with:
          dotnet-version: '8.0.x'

      - name: Install SonarScanner and ReportGenerator
        run: |
          dotnet tool install --global dotnet-sonarscanner
          dotnet tool install --global dotnet-reportgenerator-globaltool

      - name: Set SonarCloud PR parameters
        if: github.event_name == 'pull_request'
        run: |
          echo "SONAR_PR_PARAMS=/d:sonar.pullrequest.key=${{ github.event.pull_request.number }} /d:sonar.pullrequest.branch=${{ github.head_ref }} /d:sonar.pullrequest.base=${{ github.base_ref }}" >> $env:GITHUB_ENV

      - name: Start SonarCloud Analysis
        env:
          SONAR_TOKEN: ${{ secrets.SONAR_TOKEN }}
        run: |
          dotnet sonarscanner begin `
            /k:"Log_Parser_App" `
            /o:"blesseddayss" `
            /d:sonar.login="${{ secrets.SONAR_TOKEN }}" `
            /d:sonar.qualitygate.wait=true `
            ${{ env.SONAR_PR_PARAMS }}

      - name: Restore dependencies
        run: dotnet restore

      - name: Run Tests and Collect Coverage (optional)
        continue-on-error: true
        run: |
          if (Test-Path "./Log_Parser_App.Tests/Log_Parser_App.Tests.csproj") {
            dotnet test ./Log_Parser_App.Tests/Log_Parser_App.Tests.csproj `
              /p:CollectCoverage=true `
              /p:CoverletOutputFormat=cobertura `
              /p:CoverletOutput=../coverage/coverage.xml
          }
          else {
            echo "Test project not found, skipping tests."
          }

      - name: Generate Coverage Report (optional)
        continue-on-error: true
        run: |
          if (Test-Path "./coverage/coverage.xml") {
            reportgenerator `
              -reports:coverage/coverage.xml `
              -targetdir:coverage-report `
              -reporttypes:SonarQube
          }
          else {
            echo "Coverage file not found, skipping report generation."
          }

      - name: Build
        run: dotnet build --configuration Release

      - name: End SonarCloud Analysis
        continue-on-error: true
        env:
          SONAR_TOKEN: ${{ secrets.SONAR_TOKEN }}
        run: dotnet sonarscanner end /d:sonar.login="${{ secrets.SONAR_TOKEN }}"

      - name: Publish
        run: dotnet publish -c Release -r win-x64 --self-contained true -p:PublishSingleFile=true -o publish/

  release:
    runs-on: windows-latest

    env:
      SONARQUBE_URL: ${{ secrets.SONARQUBE_URL }}
      SONARQUBE_TOKEN: ${{ secrets.SONARQUBE_TOKEN }}
      SONAR_PROJECT_KEY: Log_Parser_App
      PROJECT_NAME: Log_Parser_App

    steps:
      - name: Checkout repository
        uses: actions/checkout@v4

      - name: Setup .NET SDK
        uses: actions/setup-dotnet@v4
        with:
          dotnet-version: '8.0.x'

      - name: Restore dependencies
        run: dotnet restore

      - name: Build and Publish self-contained EXE
        run: dotnet publish --configuration Release --runtime win-x64 --self-contained true -p:PublishSingleFile=true -o publish/

      - name: Bump version in csproj
        id: bump
        run: |
          $file = './Log_Parser_App.csproj'
          $content = Get-Content $file
          $versionLine = Select-String '<Version>(.*)</Version>' -InputObject $content
          if (-not $versionLine) {
            $new = '0.1.0'
            $content = $content -replace '</PropertyGroup>', "  <Version>$new</Version>`n</PropertyGroup>"
          } else {
            $current = $versionLine.Matches.Groups[1].Value
            $parts = $current -split '\.'
            $parts[2] = ([int]$parts[2] + 1).ToString()
            $new = "$($parts[0]).$($parts[1]).$($parts[2])"
            $content = $content -replace "<Version>.*</Version>", "<Version>$new</Version>"
          }
          Set-Content -Path $file -Value $content
          echo "NEW_VERSION=$new" | Out-File -FilePath $env:GITHUB_ENV -Encoding utf8

      - name: Commit bumped version
        run: |
          git config user.name "github-actions[bot]"
          git config user.email "41898282+github-actions[bot]@users.noreply.github.com"
          git add Log_Parser_App.csproj
          git commit -m "chore: bump version to v${{ env.NEW_VERSION }}"
          git push

      - name: Create GitHub Release
        id: create_release
        uses: actions/create-release@v1
        with:
          tag_name: v${{ env.NEW_VERSION }}
          release_name: Release v${{ env.NEW_VERSION }}
          body: "Automated release of version v${{ env.NEW_VERSION }}"
          draft: false
          prerelease: false
        env:
          GITHUB_TOKEN: ${{ secrets.GITHUB_TOKEN }}

      - name: Upload EXE as release asset
        uses: actions/upload-release-asset@v1
        with:
          upload_url: ${{ steps.create_release.outputs.upload_url }}
          asset_path: ./publish/Log_Parser_App.exe
          asset_name: Log_Parser_App.exe
          asset_content_type: application/octet-stream
        env:
          GITHUB_TOKEN: ${{ secrets.GITHUB_TOKEN }}

      - name: Set up Java
        uses: actions/setup-java@v3
        with:
          distribution: temurin
          java-version: '11'

      - name: Download & unzip SonarQube Scanner CLI
        shell: pwsh
        run: |
          Invoke-WebRequest 'https://binaries.sonarsource.com/Distribution/sonar-scanner-cli/sonar-scanner-cli-4.9.0.2747-windows.zip' -OutFile 'scanner.zip'
          Expand-Archive -Path scanner.zip -DestinationPath scanner
          echo "$PWD/scanner/sonar-scanner-4.9.0.2747-windows/bin" | Out-File -FilePath $env:GITHUB_PATH -Encoding utf8

      - name: Run SonarQube analysis
        run: |
          scanner/sonar-scanner-4.9.0.2747-windows/bin/sonar-scanner.bat `
            -Dsonar.projectKey=${{ env.SONAR_PROJECT_KEY }} `
            -Dsonar.sources=. `
            -Dsonar.host.url=${{ env.SONARQUBE_URL }} `
            -Dsonar.login=${{ env.SONARQUBE_TOKEN }}

      - name: Fetch open SonarQube issues
        shell: bash
        run: |
          curl -u ${{ env.SONARQUBE_TOKEN }}: \
            -G "${{ env.SONARQUBE_URL }}/api/issues/search" \
            --data-urlencode "componentKeys=${{ env.SONAR_PROJECT_KEY }}" \
            --data-urlencode "statuses=OPEN" \
            -o sonar_issues.json

      - name: Create GitHub Issues and add to Project
        shell: bash
        env:
          GITHUB_TOKEN: ${{ secrets.GITHUB_TOKEN }}
          SONARQUBE_URL: ${{ env.SONARQUBE_URL }}
          SONAR_PROJECT_KEY: ${{ env.SONAR_PROJECT_KEY }}
          PROJECT_NAME: ${{ env.PROJECT_NAME }}
        run: |
          jq -c '.issues[]' sonar_issues.json | while read issue; do
            key=$(echo "$issue" | jq -r .key)
            message=$(echo "$issue" | jq -r .message)
            component=$(echo "$issue" | jq -r .component)
            line=$(echo "$issue" | jq -r .line)
            severity=$(echo "$issue" | jq -r .severity)
            rule=$(echo "$issue" | jq -r .rule)

            if [ "$(gh issue list --label sonar-qube --state open --search "$key" --json number --jq 'length')" -gt 0 ]; then
              continue
            fi

            BODY=$(cat <<EOF
**SonarQube Issue [$key]**
- **Severity**: $severity
- **Rule**: $rule
- **Location**: $component:$line
- **Message**: $message

[View in SonarQube]($SONARQUBE_URL/project/issues?id=$SONAR_PROJECT_KEY&issues=$key)
EOF
)

            ISSUE_NUMBER=$(gh issue create \
              --title "SonarQube: $rule ($key)" \
              --body "$BODY" \
              --label sonar-qube,bug \
              --json number \
              --jq .number)

            PROJECT_ID=$(gh project view "$PROJECT_NAME" --json id --jq .id)
            CONTENT_ID=$(gh issue view "$ISSUE_NUMBER" --json id --jq .id)
            gh project item add --project-id "$PROJECT_ID" --content-id "$CONTENT_ID"
          done<|MERGE_RESOLUTION|>--- conflicted
+++ resolved
@@ -1,8 +1,4 @@
-<<<<<<< HEAD
 name: Build, Optional Test, SonarCloud Scan, Bump Version, Release EXE
-=======
-name: Build, Scan with SonarQube and Publish EXE to GitHub Release
->>>>>>> 1a02ac63
 
 on:
   push:
@@ -14,116 +10,92 @@
 
 permissions:
   contents: write
-<<<<<<< HEAD
+  issues: write
   pull-requests: write
   checks: write
-=======
-  issues: write
->>>>>>> 1a02ac63
 
 jobs:
   build:
     runs-on: windows-latest
-
     steps:
-      - name: Checkout code
-        uses: actions/checkout@v4
+      - uses: actions/checkout@v4
         with:
           token: ${{ secrets.GITHUB_TOKEN }}
 
-      - name: Setup .NET
-        uses: actions/setup-dotnet@v4
+      - uses: actions/setup-dotnet@v4
         with:
           dotnet-version: '8.0.x'
 
-      - name: Install SonarScanner and ReportGenerator
-        run: |
+      - run: |
           dotnet tool install --global dotnet-sonarscanner
           dotnet tool install --global dotnet-reportgenerator-globaltool
 
-      - name: Set SonarCloud PR parameters
-        if: github.event_name == 'pull_request'
+      - if: github.event_name == 'pull_request'
         run: |
           echo "SONAR_PR_PARAMS=/d:sonar.pullrequest.key=${{ github.event.pull_request.number }} /d:sonar.pullrequest.branch=${{ github.head_ref }} /d:sonar.pullrequest.base=${{ github.base_ref }}" >> $env:GITHUB_ENV
 
-      - name: Start SonarCloud Analysis
-        env:
+      - env:
           SONAR_TOKEN: ${{ secrets.SONAR_TOKEN }}
         run: |
-          dotnet sonarscanner begin `
-            /k:"Log_Parser_App" `
-            /o:"blesseddayss" `
-            /d:sonar.login="${{ secrets.SONAR_TOKEN }}" `
-            /d:sonar.qualitygate.wait=true `
+          dotnet sonarscanner begin \
+            /k:"Log_Parser_App" \
+            /o:"blesseddayss" \
+            /d:sonar.login="${{ secrets.SONAR_TOKEN }}" \
+            /d:sonar.qualitygate.wait=true \
             ${{ env.SONAR_PR_PARAMS }}
 
-      - name: Restore dependencies
-        run: dotnet restore
-
-      - name: Run Tests and Collect Coverage (optional)
-        continue-on-error: true
+      - run: dotnet restore
+
+      - continue-on-error: true
         run: |
           if (Test-Path "./Log_Parser_App.Tests/Log_Parser_App.Tests.csproj") {
-            dotnet test ./Log_Parser_App.Tests/Log_Parser_App.Tests.csproj `
-              /p:CollectCoverage=true `
-              /p:CoverletOutputFormat=cobertura `
+            dotnet test ./Log_Parser_App.Tests/Log_Parser_App.Tests.csproj \
+              /p:CollectCoverage=true \
+              /p:CoverletOutputFormat=cobertura \
               /p:CoverletOutput=../coverage/coverage.xml
-          }
-          else {
+          } else {
             echo "Test project not found, skipping tests."
           }
 
-      - name: Generate Coverage Report (optional)
-        continue-on-error: true
+      - continue-on-error: true
         run: |
           if (Test-Path "./coverage/coverage.xml") {
-            reportgenerator `
-              -reports:coverage/coverage.xml `
-              -targetdir:coverage-report `
+            reportgenerator \
+              -reports:coverage/coverage.xml \
+              -targetdir:coverage-report \
               -reporttypes:SonarQube
-          }
-          else {
+          } else {
             echo "Coverage file not found, skipping report generation."
           }
 
-      - name: Build
-        run: dotnet build --configuration Release
-
-      - name: End SonarCloud Analysis
-        continue-on-error: true
+      - run: dotnet build --configuration Release
+
+      - continue-on-error: true
         env:
           SONAR_TOKEN: ${{ secrets.SONAR_TOKEN }}
         run: dotnet sonarscanner end /d:sonar.login="${{ secrets.SONAR_TOKEN }}"
 
-      - name: Publish
-        run: dotnet publish -c Release -r win-x64 --self-contained true -p:PublishSingleFile=true -o publish/
+      - run: dotnet publish -c Release -r win-x64 --self-contained true -p:PublishSingleFile=true -o publish/
 
   release:
     runs-on: windows-latest
-
     env:
       SONARQUBE_URL: ${{ secrets.SONARQUBE_URL }}
       SONARQUBE_TOKEN: ${{ secrets.SONARQUBE_TOKEN }}
       SONAR_PROJECT_KEY: Log_Parser_App
       PROJECT_NAME: Log_Parser_App
-
     steps:
-      - name: Checkout repository
-        uses: actions/checkout@v4
-
-      - name: Setup .NET SDK
-        uses: actions/setup-dotnet@v4
+      - uses: actions/checkout@v4
+
+      - uses: actions/setup-dotnet@v4
         with:
           dotnet-version: '8.0.x'
 
-      - name: Restore dependencies
-        run: dotnet restore
-
-      - name: Build and Publish self-contained EXE
-        run: dotnet publish --configuration Release --runtime win-x64 --self-contained true -p:PublishSingleFile=true -o publish/
-
-      - name: Bump version in csproj
-        id: bump
+      - run: dotnet restore
+
+      - run: dotnet publish --configuration Release --runtime win-x64 --self-contained true -p:PublishSingleFile=true -o publish/
+
+      - id: bump
         run: |
           $file = './Log_Parser_App.csproj'
           $content = Get-Content $file
@@ -141,16 +113,14 @@
           Set-Content -Path $file -Value $content
           echo "NEW_VERSION=$new" | Out-File -FilePath $env:GITHUB_ENV -Encoding utf8
 
-      - name: Commit bumped version
-        run: |
+      - run: |
           git config user.name "github-actions[bot]"
           git config user.email "41898282+github-actions[bot]@users.noreply.github.com"
           git add Log_Parser_App.csproj
           git commit -m "chore: bump version to v${{ env.NEW_VERSION }}"
           git push
 
-      - name: Create GitHub Release
-        id: create_release
+      - id: create_release
         uses: actions/create-release@v1
         with:
           tag_name: v${{ env.NEW_VERSION }}
@@ -161,8 +131,7 @@
         env:
           GITHUB_TOKEN: ${{ secrets.GITHUB_TOKEN }}
 
-      - name: Upload EXE as release asset
-        uses: actions/upload-release-asset@v1
+      - uses: actions/upload-release-asset@v1
         with:
           upload_url: ${{ steps.create_release.outputs.upload_url }}
           asset_path: ./publish/Log_Parser_App.exe
@@ -171,29 +140,25 @@
         env:
           GITHUB_TOKEN: ${{ secrets.GITHUB_TOKEN }}
 
-      - name: Set up Java
-        uses: actions/setup-java@v3
+      - uses: actions/setup-java@v3
         with:
           distribution: temurin
           java-version: '11'
 
-      - name: Download & unzip SonarQube Scanner CLI
-        shell: pwsh
+      - shell: pwsh
         run: |
           Invoke-WebRequest 'https://binaries.sonarsource.com/Distribution/sonar-scanner-cli/sonar-scanner-cli-4.9.0.2747-windows.zip' -OutFile 'scanner.zip'
           Expand-Archive -Path scanner.zip -DestinationPath scanner
           echo "$PWD/scanner/sonar-scanner-4.9.0.2747-windows/bin" | Out-File -FilePath $env:GITHUB_PATH -Encoding utf8
 
-      - name: Run SonarQube analysis
-        run: |
-          scanner/sonar-scanner-4.9.0.2747-windows/bin/sonar-scanner.bat `
-            -Dsonar.projectKey=${{ env.SONAR_PROJECT_KEY }} `
-            -Dsonar.sources=. `
-            -Dsonar.host.url=${{ env.SONARQUBE_URL }} `
+      - run: |
+          scanner/sonar-scanner-4.9.0.2747-windows/bin/sonar-scanner.bat \
+            -Dsonar.projectKey=${{ env.SONAR_PROJECT_KEY }} \
+            -Dsonar.sources=. \
+            -Dsonar.host.url=${{ env.SONARQUBE_URL }} \
             -Dsonar.login=${{ env.SONARQUBE_TOKEN }}
 
-      - name: Fetch open SonarQube issues
-        shell: bash
+      - shell: bash
         run: |
           curl -u ${{ env.SONARQUBE_TOKEN }}: \
             -G "${{ env.SONARQUBE_URL }}/api/issues/search" \
@@ -201,8 +166,7 @@
             --data-urlencode "statuses=OPEN" \
             -o sonar_issues.json
 
-      - name: Create GitHub Issues and add to Project
-        shell: bash
+      - shell: bash
         env:
           GITHUB_TOKEN: ${{ secrets.GITHUB_TOKEN }}
           SONARQUBE_URL: ${{ env.SONARQUBE_URL }}
@@ -216,11 +180,9 @@
             line=$(echo "$issue" | jq -r .line)
             severity=$(echo "$issue" | jq -r .severity)
             rule=$(echo "$issue" | jq -r .rule)
-
             if [ "$(gh issue list --label sonar-qube --state open --search "$key" --json number --jq 'length')" -gt 0 ]; then
               continue
             fi
-
             BODY=$(cat <<EOF
 **SonarQube Issue [$key]**
 - **Severity**: $severity
@@ -231,14 +193,12 @@
 [View in SonarQube]($SONARQUBE_URL/project/issues?id=$SONAR_PROJECT_KEY&issues=$key)
 EOF
 )
-
             ISSUE_NUMBER=$(gh issue create \
               --title "SonarQube: $rule ($key)" \
               --body "$BODY" \
               --label sonar-qube,bug \
               --json number \
               --jq .number)
-
             PROJECT_ID=$(gh project view "$PROJECT_NAME" --json id --jq .id)
             CONTENT_ID=$(gh issue view "$ISSUE_NUMBER" --json id --jq .id)
             gh project item add --project-id "$PROJECT_ID" --content-id "$CONTENT_ID"
